--- conflicted
+++ resolved
@@ -15,14 +15,8 @@
 DNA Weaver is a Python library to find optimal strategies for assembling large
 DNA constructs. Given an arbitrary sequence, DNA Weaver will select the most
 adapted commercial DNA providers, cloning methods and parts repositories
-<<<<<<< HEAD
-(depending on your preferences), and will design all necessary assembly
-fragments and assembly steps. Try it online via the
-[DNA Weaver web app](https://dnaweaver.genomefoundry.org)!
-=======
 (depending on your preferences), and will design all necessary assembly fragments
 and assembly steps. Try it online via the `DNA Weaver web app <https://dnaweaver.genomefoundry.org>`_
->>>>>>> 25e4748d
 
 DNA Weaver was written with versatility and extensibility in mind:
 each DNA source and assembly method can be customized, and assembly plans can
@@ -131,19 +125,15 @@
 ~~~~~~~~~~~~~~~~~~~~~~~~~~~~~~~~~~~~~~~~
 
 By defining more DNA sources and connecting them together it is possible to
-<<<<<<< HEAD
 model complex assembly problems.
 
-For instance in `this example <>`_ we implement a complex DNA assembly chain,
+For instance in `this example <https://github.com/Edinburgh-Genome-Foundry/DnaWeaver/blob/master/examples/scenarios/three-step_assembly/three-step_assembly.py>`_ we implement a complex DNA assembly chain,
 where the final DNA sequence (typically 50kb) is obtained from Yeast
 recombination of DNA chunks originating either from the E. coli chromosome
 (via PCR extraction) or from the assembly of smaller fragments
 via Golden Assembly or Gibson assembly (whichever method is best adapted). These
 assembly fragments are obtained either from commercial providers (CheapDNA and
 DeluxeDNA) or assembled from oligos:
-=======
-model more complex assembly problems. For instance in `this example <https://github.com/Edinburgh-Genome-Foundry/DnaWeaver/blob/master/examples/scenarios/three-step_assembly/three-step_assembly.py>`_ large DNA fragments (typically 50kb) are assembled via Yeast recombination of chunks originating either from Gibson Assembly, Golden Gate assembly, or PCR from the E. coli genome. Fragments for Golden Gate and Gibson assembly are obtained either via oligo assembly, or via commercial providers (CheapDNA and DeluxeDNA).
->>>>>>> 25e4748d
 
 .. raw:: html
 
@@ -179,8 +169,19 @@
 Assembly with more or less parts reuse
 --------------------------------------
 
-
-
+In `This other example <>`_ be build a sequence comprising a resistance cassette
+(promoter, resistance, terminator) flanked by two homology arms. The sequence
+incorporates parts from the EMMA library. The script progressively adds new
+DNA sources (commercial DNA, the EMMA library, chromosomal DNA) so we can observe
+the changes in the proposed solution:
+
+.. raw:: html
+
+    <p align="center">
+    <img alt="DNA Weaver Logo" title="DNA Weaver Logo"
+         src="https://raw.githubusercontent.com/Edinburgh-Genome-Foundry/DnaWeaver/master/examples/scenarios/assembly_plans.png" width="900"/>
+    <br /><br />
+    </p>
 
 Installation
 -------------
